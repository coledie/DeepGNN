--- conflicted
+++ resolved
@@ -9,6 +9,8 @@
 ### Added
 - Add migrate script to help migrate to the new Ray Trainer, run "python -m deepgnn.migrate.ray_torch --main_path <your main.py with run_dist>" to convert it to use the Ray Trainer. Add --hvd to convert to horovod trainer.
 
+- Added `grpc_options` to distributed client to control service config.
+
 ### Changed
 - All examples use Ray Train now, switch to new testing.
 
@@ -18,16 +20,12 @@
 
 - Add Reddit dataset download tool at deepgnn.graph_engine.data.reddit.
 
-<<<<<<< HEAD
 - Remove FP16 constants, replace argument with boolean to enable or disable.
 
 ### Removed
 - Remove our custom PyTorch trainers, use Ray instead.
 
 - Removed `deepgnn.pytorch.common.utils.set_seed`, use ray `train.torch.enable_reproducibility(seed=0)` instead. Remove `deepgnn.pytorch.common.utils.to_cuda`.
-=======
-- Added `grpc_options` to distributed client to control service config.
->>>>>>> 5bdf85ca
 
 ### Fixed
 - Implement del method to release C++ client and server. Important for ray actors, because they create numerous clients during training.
