# Copyright (c) Microsoft Corporation.
# Licensed under the MIT License.
"""GAT model implementation with torch geometric."""
from dataclasses import dataclass
import numpy as np
import torch
import torch.nn.functional as F
from typing import List

from deepgnn.pytorch.common import Accuracy
from deepgnn.pytorch.modeling.base_model import BaseModel

from deepgnn.graph_engine import Graph, graph_ops
from torch_geometric.nn import GATConv


<<<<<<< HEAD
class GATGeoDataset(Dataset):
    """Cora dataset with file sampler."""
    def __init__(self, data_dir: str, node_types: List[int], feature_meta: List[int], label_meta: List[int], feature_type: np.dtype, label_type: np.dtype, neighbor_edge_types: List[int] = [0], num_hops: int = 2):
        self.g = Client(data_dir, [0, 1])
        self.node_types = np.array(node_types)
        self.feature_meta = np.array([feature_meta])
        self.label_meta = np.array([label_meta])
        self.feature_type = feature_type
        self.label_type = label_type
        self.neighbor_edge_types = np.array(neighbor_edge_types, np.int64)
        self.num_hops = num_hops
        self.count = self.g.node_count(self.node_types)

    def __len__(self):
        return self.count

    def __getitem__(self, idx: int) -> Tuple[Any, Any]:
        """Query used to generate data for training."""
        inputs = np.array(idx, np.int64)
=======
@dataclass
class GATQueryParameter:
    """Configuration for graph query."""

    neighbor_edge_types: np.ndarray
    feature_idx: int
    feature_dim: int
    label_idx: int
    label_dim: int
    feature_type: np.dtype = np.float32
    label_type: np.dtype = np.float32
    num_hops: int = 2


class GATQuery:
    """Query to fetch graph data for the model."""

    def __init__(self, p: GATQueryParameter):
        """Initialize graph query."""
        self.p = p
        self.label_meta = np.array([[p.label_idx, p.label_dim]], np.int32)
        self.feat_meta = np.array([[p.feature_idx, p.feature_dim]], np.int32)

    def query_training(self, graph: Graph, inputs: np.ndarray) -> tuple:
        """Fetch training data."""
>>>>>>> 87dfdb90
        nodes, edges, src_idx = graph_ops.sub_graph(
            graph,
            inputs,
            edge_types=self.p.neighbor_edge_types,
            num_hops=self.p.num_hops,
            self_loop=True,
            undirected=True,
            return_edges=True,
        )
        input_mask = np.zeros(nodes.size, np.bool)
        input_mask[src_idx] = True

        feat = graph.node_features(nodes, self.feat_meta, self.p.feature_type)
        label = graph.node_features(nodes, self.label_meta, self.p.label_type)
        label = label.astype(np.int32)
        edges = np.transpose(edges)

        graph_tensor = (nodes, feat, edges, input_mask, label)
        return graph_tensor


class BatchedSampler:
    def __init__(self, sampler, batch_size):
        self.sampler = sampler
        self.batch_size = batch_size

    def __len__(self):
        return len(self.sampler) // self.batch_size

    def __iter__(self) -> Iterator[int]:
        generator = iter(self.sampler)
        x = []
        while True:
            try:
                for _ in range(self.batch_size):
                    x.append(next(generator))
                yield np.array(x, dtype=np.int64)
                x = []
            except Exception:
                break
        if len(x):
            yield np.array(x, dtype=np.int64)


class FileNodeSampler(Sampler[int]):
    def __init__(self, filename: str):
        self.filename = filename

    def __len__(self) -> int:
        raise NotImplementedError("")

    def __iter__(self) -> Iterator[int]:
        with open(self.filename, "r") as file:
            while True:
                yield int(file.readline())


class GAT(BaseModel):
    """GAT model."""

    def __init__(
        self,
        in_dim: int,
        q_param: GATQueryParameter,
        head_num: List = [8, 1],
        hidden_dim: int = 8,
        num_classes: int = -1,
        ffd_drop: float = 0.0,
        attn_drop: float = 0.0,
    ):
        """Initialize model."""
        self.q = GATQuery(q_param)
        super().__init__(np.float32, 0, 0, None)
        self.num_classes = num_classes

        self.out_dim = num_classes

        self.conv1 = GATConv(
            in_channels=in_dim,
            out_channels=hidden_dim,
            heads=head_num[0],
            dropout=0.6,
            concat=True,
        )
        layer0_output_dim = head_num[0] * hidden_dim
        self.conv2 = GATConv(
            in_channels=layer0_output_dim,
            out_channels=self.out_dim,
            heads=1,
            dropout=0.6,
            concat=False,
        )

        self.metric = Accuracy()

    def forward(self, inputs):
        """Calculate loss, make predictions and fetch labels."""
        # fmt: off
        nodes, feat, edge_index, mask, labels = inputs
        nodes = torch.squeeze(nodes)                # [N]
        feat = torch.squeeze(feat)                  # [N, F]
        edge_index = torch.squeeze(edge_index)      # [2, X]
        mask = torch.squeeze(mask)                  # [N]
        labels = torch.squeeze(labels)              # [N]
        # fmt: on

        x = feat
        x = F.dropout(x, p=0.6, training=self.training)
        x = F.elu(self.conv1(x, edge_index))
        x = F.dropout(x, p=0.6, training=self.training)
        scores = self.conv2(x, edge_index)

        labels = labels.type(torch.int64)
        labels = labels[mask]  # [batch_size]
        scores = scores[mask]  # [batch_size]
        pred = scores.argmax(dim=1)
        loss = self.xent(scores, labels)
        return loss, pred, labels<|MERGE_RESOLUTION|>--- conflicted
+++ resolved
@@ -14,27 +14,6 @@
 from torch_geometric.nn import GATConv
 
 
-<<<<<<< HEAD
-class GATGeoDataset(Dataset):
-    """Cora dataset with file sampler."""
-    def __init__(self, data_dir: str, node_types: List[int], feature_meta: List[int], label_meta: List[int], feature_type: np.dtype, label_type: np.dtype, neighbor_edge_types: List[int] = [0], num_hops: int = 2):
-        self.g = Client(data_dir, [0, 1])
-        self.node_types = np.array(node_types)
-        self.feature_meta = np.array([feature_meta])
-        self.label_meta = np.array([label_meta])
-        self.feature_type = feature_type
-        self.label_type = label_type
-        self.neighbor_edge_types = np.array(neighbor_edge_types, np.int64)
-        self.num_hops = num_hops
-        self.count = self.g.node_count(self.node_types)
-
-    def __len__(self):
-        return self.count
-
-    def __getitem__(self, idx: int) -> Tuple[Any, Any]:
-        """Query used to generate data for training."""
-        inputs = np.array(idx, np.int64)
-=======
 @dataclass
 class GATQueryParameter:
     """Configuration for graph query."""
@@ -60,7 +39,6 @@
 
     def query_training(self, graph: Graph, inputs: np.ndarray) -> tuple:
         """Fetch training data."""
->>>>>>> 87dfdb90
         nodes, edges, src_idx = graph_ops.sub_graph(
             graph,
             inputs,
