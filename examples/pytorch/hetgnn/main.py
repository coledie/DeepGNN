--- conflicted
+++ resolved
@@ -122,9 +122,6 @@
     # setup default logging component.
     setup_default_logging_config(enable_telemetry=True)
 
-<<<<<<< HEAD
-    run_ray()
-=======
     # run_dist is the unified entry for pytorch model distributed training/evaluation/inference.
     # User only needs to prepare initializing function for model, dataset, optimizer and args.
     # reference: `deepgnn/pytorch/training/factory.py`
@@ -144,7 +141,6 @@
         scaling_config=ScalingConfig(num_workers=1, use_gpu=args.gpu),
     )
     return trainer.fit()
->>>>>>> 83ee5d60
 
 
 if __name__ == "__main__":
