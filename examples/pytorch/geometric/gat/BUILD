--- conflicted
+++ resolved
@@ -43,11 +43,6 @@
         requirement("opencensus-context"),
         requirement("opencensus-ext-azure"),
         requirement("azure-datalake-store"),
-<<<<<<< HEAD
-        requirement("torch-scatter"),
-        requirement("torch-sparse"),
-=======
->>>>>>> 084d3b32
         requirement("torch_geometric"),
         requirement("tenacity"),
     ],
