# Copyright (c) Microsoft Corporation.
# Licensed under the MIT License.

import numpy as np
import argparse
import torch

from deepgnn import str2list_int, setup_default_logging_config
from deepgnn import get_logger

from deepgnn.pytorch.modeling import BaseModel
<<<<<<< HEAD
from ray_util import run_ray
=======
from deepgnn.pytorch.common.horovod_train import run_ray
>>>>>>> 56513907

from model_geometric import GAT, GATQueryParameter  # type: ignore


# fmt: off
def init_args(parser):
    # GAT Model Parameters.
    parser.add_argument("--head_num", type=str2list_int, default="8,1", help="the number of attention headers.")
    parser.add_argument("--hidden_dim", type=int, default=8, help="hidden layer dimension.")
    parser.add_argument("--num_classes", type=int, default=-1, help="number of classes for category")
    parser.add_argument("--ffd_drop", type=float, default=0.0, help="feature dropout rate.")
    parser.add_argument("--attn_drop", type=float, default=0.0, help="attention layer dropout rate.")
    parser.add_argument("--l2_coef", type=float, default=0.0005, help="l2 loss")

    # GAT Query part
    parser.add_argument("--neighbor_edge_types", type=str2list_int, default="0", help="Graph Edge for attention encoder.",)

    # evaluate node file.
    parser.add_argument("--eval_file", default="", type=str, help="")
# fmt: on


def create_model(args: argparse.Namespace):
    get_logger().info(f"Creating GAT model with seed:{args.seed}.")
    # set seed before instantiating the model

    p = GATQueryParameter(
        neighbor_edge_types=np.array([args.neighbor_edge_types], np.int32),
        feature_idx=args.feature_idx,
        feature_dim=args.feature_dim,
        label_idx=args.label_idx,
        label_dim=args.label_dim,
    )

    return GAT(
        in_dim=args.feature_dim,
        head_num=args.head_num,
        hidden_dim=args.hidden_dim,
        num_classes=args.num_classes,
        ffd_drop=args.ffd_drop,
        attn_drop=args.attn_drop,
        q_param=p,
    )


def create_dataset(
    args: argparse.Namespace,
    model: BaseModel,
    rank: int = 0,
    world_size: int = 1,
<<<<<<< HEAD
    backend=None,
=======
    backend: GraphEngineBackend = None,
>>>>>>> 56513907
):
    return TorchDeepGNNDataset(
        sampler_class=FileNodeSampler,
        backend=backend,
        query_fn=model.q.query_training,
        prefetch_queue_size=2,
        prefetch_worker_size=2,
        sample_files=args.sample_file,
        batch_size=args.batch_size,
        shuffle=True,
        drop_last=True,
        worker_index=rank,
        num_workers=world_size,
    )


def create_eval_dataset(
    args: argparse.Namespace,
    model: BaseModel,
    rank: int = 0,
    world_size: int = 1,
<<<<<<< HEAD
    backend=None,
=======
    backend: GraphEngineBackend = None,
>>>>>>> 56513907
):
    return TorchDeepGNNDataset(
        sampler_class=FileNodeSampler,
        backend=backend,
        query_fn=model.q.query_training,
        prefetch_queue_size=2,
        prefetch_worker_size=2,
        sample_files=args.eval_file,
        batch_size=1000,
        shuffle=False,
        drop_last=True,
        worker_index=rank,
        num_workers=world_size,
    )


def create_optimizer(args: argparse.Namespace, model: BaseModel, world_size: int):
    return torch.optim.Adam(
        filter(lambda p: p.requires_grad, model.parameters()),
        lr=args.learning_rate * world_size,
        weight_decay=0.0005,
    )


def _main():
    # setup default logging component.
    setup_default_logging_config(enable_telemetry=True)

    run_ray(
        init_model_fn=create_model,
        init_dataset_fn=create_dataset,
        init_optimizer_fn=create_optimizer,
        init_args_fn=init_args,
<<<<<<< HEAD
=======
        num_cpus=4,
>>>>>>> 56513907
    )


if __name__ == "__main__":
    _main()<|MERGE_RESOLUTION|>--- conflicted
+++ resolved
@@ -9,11 +9,7 @@
 from deepgnn import get_logger
 
 from deepgnn.pytorch.modeling import BaseModel
-<<<<<<< HEAD
-from ray_util import run_ray
-=======
 from deepgnn.pytorch.common.horovod_train import run_ray
->>>>>>> 56513907
 
 from model_geometric import GAT, GATQueryParameter  # type: ignore
 
@@ -64,11 +60,7 @@
     model: BaseModel,
     rank: int = 0,
     world_size: int = 1,
-<<<<<<< HEAD
     backend=None,
-=======
-    backend: GraphEngineBackend = None,
->>>>>>> 56513907
 ):
     return TorchDeepGNNDataset(
         sampler_class=FileNodeSampler,
@@ -90,11 +82,7 @@
     model: BaseModel,
     rank: int = 0,
     world_size: int = 1,
-<<<<<<< HEAD
     backend=None,
-=======
-    backend: GraphEngineBackend = None,
->>>>>>> 56513907
 ):
     return TorchDeepGNNDataset(
         sampler_class=FileNodeSampler,
@@ -128,10 +116,7 @@
         init_dataset_fn=create_dataset,
         init_optimizer_fn=create_optimizer,
         init_args_fn=init_args,
-<<<<<<< HEAD
-=======
         num_cpus=4,
->>>>>>> 56513907
     )
 
 
