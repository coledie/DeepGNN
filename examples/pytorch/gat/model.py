# Copyright (c) Microsoft Corporation.
# Licensed under the MIT License.
"""GAT model implementation."""
from dataclasses import dataclass
import numpy as np
import torch
import torch.nn.functional as F
from typing import List, Tuple, Any, Iterator
from torch.utils.data import Dataset, Sampler

from deepgnn.graph_engine.snark.local import Client
from deepgnn.pytorch.common import Accuracy
from deepgnn.pytorch.modeling.base_model import BaseModel
from deepgnn.pytorch.nn.gat_conv import GATConv

from deepgnn.graph_engine import Graph, graph_ops


class GATDataset(Dataset):
    """Cora dataset with file sampler."""
    def __init__(self, data_dir: str, node_types: List[int], feature_meta: List[int], label_meta: List[int], feature_type: np.dtype, label_type: np.dtype, neighbor_edge_types: List[int] = [0], num_hops: int = 2):
        self.g = Client(data_dir, [0, 1])
        self.node_types = np.array(node_types)
        self.feature_meta = np.array([feature_meta])
        self.label_meta = np.array([label_meta])
        self.feature_type = feature_type
        self.label_type = label_type
        self.neighbor_edge_types = np.array(neighbor_edge_types, np.int64)
        self.num_hops = num_hops
        self.count = self.g.node_count(self.node_types)

<<<<<<< HEAD
    def __len__(self):
        return self.count
=======
    neighbor_edge_types: np.ndarray
    feature_idx: int
    feature_dim: int
    label_idx: int
    label_dim: int
    feature_type: np.dtype = np.float32
    label_type: np.dtype = np.float32
    num_hops: int = 2
>>>>>>> 87dfdb90

    def __getitem__(self, idx: int) -> Tuple[Any, Any]:
        """Query used to generate data for training."""
        inputs = np.array(idx, np.int64)
        nodes, edges, src_idx = graph_ops.sub_graph(
            self.g,
            inputs,
            edge_types=self.neighbor_edge_types,
            num_hops=self.num_hops,
            self_loop=True,
            undirected=True,
            return_edges=True,
        )
        input_mask = np.zeros(nodes.size, np.bool)
        input_mask[src_idx] = True

        feat = self.g.node_features(nodes, self.feature_meta, self.feature_type)
        label = self.g.node_features(nodes, self.label_meta, self.label_type)
        label = label.astype(np.int32)
        edges_value = np.ones(edges.shape[0], np.float32)
        edges = np.transpose(edges)
        adj_shape = np.array([nodes.size, nodes.size], np.int64)

        return nodes, feat, input_mask, label, edges, edges_value, adj_shape


class BatchedSampler:
    def __init__(self, sampler, batch_size):
        self.sampler = sampler
        self.batch_size = batch_size

    def __len__(self):
        return len(self.sampler) // self.batch_size

    def __iter__(self) -> Iterator[int]:
        generator = iter(self.sampler)
        x = []
        while True:
            try:
                for _ in range(self.batch_size):
                    x.append(next(generator))
                yield np.array(x, dtype=np.int64)
                x = []
            except Exception:
                break
        if len(x):
            yield np.array(x, dtype=np.int64)


class FileNodeSampler(Sampler[int]):
    def __init__(self, filename: str):
        self.filename = filename

    def __len__(self) -> int:
        raise NotImplementedError("")

    def __iter__(self) -> Iterator[int]:
        with open(self.filename, "r") as file:
            while True:
                yield int(file.readline())


class GAT(BaseModel):
    """GAT model implementation."""

    def __init__(
        self,
        in_dim: int,
        head_num: List = [8, 1],
        hidden_dim: int = 8,
        num_classes: int = -1,
        ffd_drop: float = 0.0,
        attn_drop: float = 0.0,
    ):
        """Initialize GAT model."""
<<<<<<< HEAD
=======
        self.q = GATQuery(q_param)
>>>>>>> 87dfdb90
        super().__init__(np.float32, 0, 0, None)
        self.num_classes = num_classes

        self.out_dim = num_classes

        self.input_layer = GATConv(
            in_dim=in_dim,
            attn_heads=head_num[0],
            out_dim=hidden_dim,
            act=F.elu,
            in_drop=ffd_drop,
            coef_drop=attn_drop,
            attn_aggregate="concat",
        )
        layer0_output_dim = head_num[0] * hidden_dim
        # TODO: support hidden layer
        assert len(head_num) == 2
        self.out_layer = GATConv(
            in_dim=layer0_output_dim,
            attn_heads=head_num[1],
            out_dim=self.out_dim,
            act=None,
            in_drop=ffd_drop,
            coef_drop=attn_drop,
            attn_aggregate="average",
        )

        self.metric = Accuracy()

    def forward(self, inputs):
        """Evaluate model, calculate loss, predictions and extract labels."""
        # fmt: off
        nodes, feat, mask, labels, edges, edges_value, adj_shape = inputs
        nodes = torch.squeeze(nodes)                # [N], N: num of nodes in subgraph
        feat = torch.squeeze(feat)                  # [N, F]
        mask = torch.squeeze(mask)                  # [N]
        labels = torch.squeeze(labels)              # [N]
        edges = torch.squeeze(edges)                # [X, 2], X: num of edges in subgraph
        edges_value = torch.squeeze(edges_value)    # [X]
        adj_shape = torch.squeeze(adj_shape)        # [2]
        # fmt: on

        sp_adj = torch.sparse_coo_tensor(edges, edges_value, adj_shape.tolist())
        h_1 = self.input_layer(feat, sp_adj)
        scores = self.out_layer(h_1, sp_adj)

        labels = labels.type(torch.int64)
        labels = labels[mask]  # [batch_size]
        scores = scores[mask]  # [batch_size]
        pred = scores.argmax(dim=1)
        loss = self.xent(scores, labels)
        return loss, pred, labels<|MERGE_RESOLUTION|>--- conflicted
+++ resolved
@@ -18,7 +18,18 @@
 
 class GATDataset(Dataset):
     """Cora dataset with file sampler."""
-    def __init__(self, data_dir: str, node_types: List[int], feature_meta: List[int], label_meta: List[int], feature_type: np.dtype, label_type: np.dtype, neighbor_edge_types: List[int] = [0], num_hops: int = 2):
+
+    def __init__(
+        self,
+        data_dir: str,
+        node_types: List[int],
+        feature_meta: List[int],
+        label_meta: List[int],
+        feature_type: np.dtype,
+        label_type: np.dtype,
+        neighbor_edge_types: List[int] = [0],
+        num_hops: int = 2,
+    ):
         self.g = Client(data_dir, [0, 1])
         self.node_types = np.array(node_types)
         self.feature_meta = np.array([feature_meta])
@@ -29,19 +40,8 @@
         self.num_hops = num_hops
         self.count = self.g.node_count(self.node_types)
 
-<<<<<<< HEAD
     def __len__(self):
         return self.count
-=======
-    neighbor_edge_types: np.ndarray
-    feature_idx: int
-    feature_dim: int
-    label_idx: int
-    label_dim: int
-    feature_type: np.dtype = np.float32
-    label_type: np.dtype = np.float32
-    num_hops: int = 2
->>>>>>> 87dfdb90
 
     def __getitem__(self, idx: int) -> Tuple[Any, Any]:
         """Query used to generate data for training."""
@@ -117,10 +117,6 @@
         attn_drop: float = 0.0,
     ):
         """Initialize GAT model."""
-<<<<<<< HEAD
-=======
-        self.q = GATQuery(q_param)
->>>>>>> 87dfdb90
         super().__init__(np.float32, 0, 0, None)
         self.num_classes = num_classes
 
