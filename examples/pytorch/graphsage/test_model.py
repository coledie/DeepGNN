--- conflicted
+++ resolved
@@ -19,8 +19,6 @@
     TwinBERTEncoder,
     TwinBERTFeatureEncoder,
 )
-<<<<<<< HEAD
-=======
 from examples.pytorch.conftest import (  # noqa: F401
     MockSimpleDataLoader,
     MockFixedSimpleDataLoader,
@@ -33,7 +31,6 @@
     GENodeSampler,
     create_backend,
 )
->>>>>>> 87dfdb90
 import deepgnn.graph_engine.snark.convert as convert
 from deepgnn.graph_engine.snark.decoders import JsonDecoder
 from deepgnn.graph_engine.snark.converter.options import DataConverterType
@@ -61,11 +58,7 @@
         metric=F1Score(),
         label_idx=label_idx,
         label_dim=label_dim,
-<<<<<<< HEAD
-        feature_type=np.float,
-=======
-        feature_type=np.float32,
->>>>>>> 87dfdb90
+        feature_type=np.float32,
         feature_idx=feature_idx,
         feature_dim=feature_dim,
         edge_type=edge_type,
@@ -124,11 +117,7 @@
         num_classes=label_dim,
         metric=MRR(),
         num_negs=num_negs,
-<<<<<<< HEAD
-        feature_type=np.float,
-=======
-        feature_type=np.float32,
->>>>>>> 87dfdb90
+        feature_type=np.float32,
         feature_idx=feature_idx,
         feature_dim=feature_dim,
         edge_type=edge_type,
@@ -196,11 +185,7 @@
         metric=F1Score(),
         label_idx=label_idx,
         label_dim=label_dim,
-<<<<<<< HEAD
-        feature_type=np.float,
-=======
-        feature_type=np.float32,
->>>>>>> 87dfdb90
+        feature_type=np.float32,
         feature_idx=feature_idx,
         feature_dim=feature_dim,
         edge_type=edge_type,
@@ -218,11 +203,7 @@
     it = iter(trainloader)
     val_output_ref = graphsage.get_score(it.next())
     val_labels = g.node_features(
-<<<<<<< HEAD
-        val_ref, np.array([[label_idx, label_dim]]), np.float
-=======
         val_ref, np.array([[label_idx, label_dim]]), np.float32
->>>>>>> 87dfdb90
     ).argmax(1)
     f1_ref = metric.compute(val_output_ref.argmax(axis=1), val_labels)
 
@@ -243,11 +224,7 @@
         num_classes=label_dim,
         metric=MRR(),
         num_negs=num_negs,
-<<<<<<< HEAD
-        feature_type=np.float,
-=======
-        feature_type=np.float32,
->>>>>>> 87dfdb90
+        feature_type=np.float32,
         feature_idx=feature_idx,
         feature_dim=feature_dim,
         edge_type=edge_type,
@@ -299,11 +276,7 @@
         metric=F1Score(),
         label_idx=label_idx,
         label_dim=label_dim,
-<<<<<<< HEAD
-        feature_type=np.float,
-=======
-        feature_type=np.float32,
->>>>>>> 87dfdb90
+        feature_type=np.float32,
         feature_idx=feature_idx,
         feature_dim=feature_dim,
         edge_type=edge_type,
@@ -335,11 +308,7 @@
         metric=F1Score(),
         label_idx=label_idx,
         label_dim=label_dim,
-<<<<<<< HEAD
-        feature_type=np.float,
-=======
-        feature_type=np.float32,
->>>>>>> 87dfdb90
+        feature_type=np.float32,
         feature_idx=feature_idx,
         feature_dim=feature_dim,
         edge_type=edge_type,
@@ -377,11 +346,7 @@
         metric=F1Score(),
         label_idx=label_idx,
         label_dim=label_dim,
-<<<<<<< HEAD
-        feature_type=np.float,
-=======
-        feature_type=np.float32,
->>>>>>> 87dfdb90
+        feature_type=np.float32,
         feature_idx=feature_idx,
         feature_dim=feature_dim,
         edge_type=edge_type,
@@ -424,11 +389,7 @@
         num_classes=label_dim,
         metric=MRR(),
         num_negs=num_negs,
-<<<<<<< HEAD
-        feature_type=np.float,
-=======
-        feature_type=np.float32,
->>>>>>> 87dfdb90
+        feature_type=np.float32,
         feature_idx=feature_idx,
         feature_dim=feature_dim,
         edge_type=edge_type,
@@ -457,11 +418,7 @@
         num_classes=label_dim,
         metric=MRR(),
         num_negs=num_negs,
-<<<<<<< HEAD
-        feature_type=np.float,
-=======
-        feature_type=np.float32,
->>>>>>> 87dfdb90
+        feature_type=np.float32,
         feature_idx=feature_idx,
         feature_dim=feature_dim,
         edge_type=edge_type,
@@ -508,11 +465,7 @@
     graph_dir.cleanup()
 
 
-<<<<<<< HEAD
-def get_twinbert_encoder(test_rootdir, config_file, feature_type=np.uint8):
-=======
 def get_twinbert_encoder(test_rootdir, config_file, dtype=np.uint8):
->>>>>>> 87dfdb90
     torch.manual_seed(0)
     config_file = os.path.join(test_rootdir, "twinbert", config_file)
     config = TwinBERTEncoder.init_config_from_file(config_file)
@@ -545,7 +498,6 @@
     loss_list = []
     while epochs_left > 0:
         epochs_left -= 1
-
 
         trainloader = torch.utils.data.DataLoader(
             TorchDeepGNNDataset(
