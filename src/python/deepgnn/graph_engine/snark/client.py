# Copyright (c) Microsoft Corporation.
# Licensed under the MIT License.

"""Clients to work with a graph in local and distributed mode."""
from datetime import datetime
import random
import os
import platform
import tempfile
from ctypes import (
    CFUNCTYPE,
    POINTER,
    Structure,
    byref,
    c_bool,
    c_char_p,
    c_float,
    c_int32,
    c_int64,
    c_uint64,
    c_uint8,
    c_size_t,
    c_uint32,
)
from typing import Any, List, Tuple, Union, Optional, Sequence
from enum import IntEnum

import numpy as np

from deepgnn.graph_engine.snark._lib import _get_c_lib
from deepgnn.graph_engine.snark._downloader import download_graph_data, GraphPath
from deepgnn.graph_engine.snark.meta import Meta


class _DEEP_GRAPH(Structure):
    _fields_: List[Any] = []


class _ErrCallback:
    def __init__(self, method: str):
        self.method = method

    # We have to use mypy ignore, to reuse this callable object across
    # all C function call because they have different signatures.
    def __call__(self, result, func, arguments):
        if result != 0:
            raise Exception(f"Failed to {self.method}")


class PartitionStorageType(IntEnum):
    """Storage type for partition to use."""

    memory = 0
    disk = 1


# Define our own classes to copy data from C to Python runtime.
class _NeighborsCallback:
    def __init__(self):
        self.node_ids = np.empty(0, dtype=np.int64)
        self.weights = np.empty(0, dtype=np.float32)
        self.edge_types = np.empty(0, dtype=np.int32)

    def __call__(self, nodes, weights, types, count):
        if count == 0:
            return

        self.node_ids = np.copy(np.ctypeslib.as_array(nodes, [count]))
        self.weights = np.copy(np.ctypeslib.as_array(weights, [count]))
        self.edge_types = np.copy(np.ctypeslib.as_array(types, [count]))


_NEIGHBORS_CALLBACKFUNC = CFUNCTYPE(
    None, POINTER(c_int64), POINTER(c_float), POINTER(c_int32), c_size_t
)


class _SparseFeatureCallback:
    def __init__(self, dtype, feature_len):
        self.indices = []
        self.feature_len = feature_len
        self.dimensions = np.empty(feature_len, dtype=np.int64)
        self.values = []
        self.dtype = dtype

    def __call__(self, indices, indices_len, values, values_len, dimensions):
        self.dimensions = np.copy(np.ctypeslib.as_array(dimensions, [self.feature_len]))
        for i in range(self.feature_len):
            if indices_len[i] == 0:
                self.indices.append(np.empty(0, dtype=np.int64))
                self.values.append(np.empty(0, dtype=self.dtype))
                continue

            # Increment original feature dimensions by 1, because we use node offset as
            # the first dimension and it is not present in binary format
            self.indices.append(
                np.copy(np.ctypeslib.as_array(indices[i], [indices_len[i]]))
                .astype(dtype=np.int64, copy=False)
                .reshape((-1, self.dimensions[i] + 1))
            )

            self.values.append(
                np.copy(np.ctypeslib.as_array(values[i], [values_len[i]])).view(
                    dtype=self.dtype
                )
            )


_SPARSE_FEATURE_CALLBACKFUNC = CFUNCTYPE(
    None,
    POINTER(POINTER(c_int64)),
    POINTER(c_size_t),
    POINTER(POINTER(c_uint8)),
    POINTER(c_size_t),
    POINTER(c_int64),
)


class _StringFeatureCallback:
    def __init__(self, dtype):
        self.values = np.empty(0, dtype=dtype)
        self.dtype = dtype

    def __call__(self, values_len, values):
        if values_len == 0:
            return
        self.values = np.copy(np.ctypeslib.as_array(values, [values_len])).view(
            dtype=self.dtype
        )


_STRING_FEATURE_CALLBACKFUNC = CFUNCTYPE(
    None,
    c_size_t,
    POINTER(c_uint8),
)


def _make_sorted_list(input: Union[int, List[int]]) -> List[int]:
    if isinstance(input, int):
        input = [input]
    return sorted(list(set(input)))


class MemoryGraph:
    """Graph stored fully in memory."""

    def __init__(
        self,
        meta_path: str,
        partitions: Sequence[Union[int, Tuple[str, int]]] = None,
        storage_type: PartitionStorageType = PartitionStorageType.memory,
        config_path: str = "",
        stream: bool = False,
        delayed_start: bool = False,
    ):
        """Load graph to memory.

        Args:
            meta_path: location of meta.txt file with global graph information. If given hdfs:// or adl:// path
                use config_path and stream parameters, for additional configuration.
            partitions (Sequence[Union[int,Tuple[str, int]]]): Partition ids to load from meta_path folder.
                List can contain a tuple of path and partition id to load to override location of a binary file for given partition.
                For additional path configuration see `meta_path` parameter.
            storage_type (PartitionStorageType, default=memory): What type of feature / index storage to use in GE.
            config_path (str, optional): Path to folder with configuration files.
            stream (bool, default=False): If remote path is given: by default, download files first then load,
                if stream = True and libhdfs present, stream data directly to memory -- see docs/advanced/hdfs.md for setup and usage.
            delayed_start (bool, default=False): Delay loading graph engine until after serialization reduce.
        """
<<<<<<< HEAD
        self._init_args = (path, partitions, storage_type, config_path, stream)
=======
        self._init_args = (meta_path, partitions, storage_type, config_path, stream)

        if partitions is None:
            partitions = [(meta_path, 0)]
        partitions_with_path: List[Tuple[str, int]] = []
        for p in partitions:
            if isinstance(p, int):
                partitions_with_path.append((meta_path, p))
            elif len(p) == 2:
                assert isinstance(p[1], int) and isinstance(p[0], str)
                partitions_with_path.append((p[0], p[1]))
            else:
                assert False, f"Unrecognized type for partition {p}"
>>>>>>> c6014139

        self.seed = datetime.now()
        self.path = (
            GraphPath(meta_path)
            if stream
            else download_graph_data(meta_path, partitions_with_path)
        )
        self.meta = Meta(self.path.name, config_path)
        if delayed_start:
            return

        self.g_ = _DEEP_GRAPH()
        self.lib = _get_c_lib()

        self.lib.CreateLocalGraph.argtypes = [
            POINTER(_DEEP_GRAPH),
            c_char_p,
            c_size_t,
            POINTER(c_uint32),
            POINTER(c_char_p),
            c_int32,
            c_char_p,
        ]

        self.lib.CreateLocalGraph.errcheck = _ErrCallback(  # type: ignore
            "initialize graph"
        )

        PartitionArray = c_uint32 * len(partitions_with_path)
        partition_array = PartitionArray()
        for i in range(len(partitions_with_path)):
            partition_array[i] = c_uint32(partitions_with_path[i][1])

        LocationArray = c_char_p * len(partitions_with_path)
        location_array = LocationArray()
        for i in range(len(partitions_with_path)):
            location_array[i] = c_char_p(bytes(partitions_with_path[i][0], "utf-8"))

        self.lib.CreateLocalGraph(
            byref(self.g_),
            c_char_p(bytes(self.path.name, "utf-8")),
            c_size_t(len(partitions_with_path)),
            partition_array,
            location_array,
            c_int32(storage_type),
            c_char_p(bytes(config_path, "utf-8")),
        )
        self._describe_clib_functions()

<<<<<<< HEAD
=======
    def __del__(self):
        """Delete graph engine client."""
        if hasattr(self, "lib"):
            self.lib.DeleteClient.errcheck = _ErrCallback(  # type: ignore
                "delete client"
            )
            self.lib.DeleteClient(byref(self.g_))

>>>>>>> c6014139
    def __reduce__(self):
        """Serialize object."""
        class_fn = type(self)

<<<<<<< HEAD
        #print("REDUCE GE")

        def deserializer(*args):
            #print("UNREDUCE GE")
=======
        def deserializer(*args):
>>>>>>> c6014139
            return class_fn(*args)

        return deserializer, self._init_args

    # Extract CDLL library functions descriptions in a separate method:
    # * describing C functions is not thread safe even if values are the same.
    # * assign argtypes and error callbacks once instead of inside relevant methods.
    def _describe_clib_functions(self):
        self.lib.GetNodeFeature.argtypes = [
            POINTER(_DEEP_GRAPH),
            POINTER(c_int64),
            c_size_t,
            POINTER(c_int32),
            c_size_t,
            POINTER(c_uint8),
            c_size_t,
        ]
        self.lib.GetNodeFeature.restype = c_int32
        self.lib.GetNodeFeature.errcheck = _ErrCallback(  # type: ignore
            "extract node features"
        )

        self.lib.GetEdgeFeature.argtypes = [
            POINTER(_DEEP_GRAPH),
            POINTER(c_int64),
            POINTER(c_int64),
            POINTER(c_int32),
            c_size_t,
            POINTER(c_int32),
            c_size_t,
            POINTER(c_uint8),
            c_size_t,
        ]
        self.lib.GetEdgeFeature.restype = c_int32
        self.lib.GetEdgeFeature.errcheck = _ErrCallback(  # type: ignore
            "extract edge features"
        )
        self.lib.GetNodeSparseFeature.argtypes = [
            POINTER(_DEEP_GRAPH),
            POINTER(c_int64),
            c_size_t,
            POINTER(c_int32),
            c_size_t,
            _SPARSE_FEATURE_CALLBACKFUNC,
        ]
        self.lib.GetNodeSparseFeature.restype = c_int32
        self.lib.GetNodeSparseFeature.errcheck = _ErrCallback(  # type: ignore
            "extract node sparse features"
        )

        self.lib.GetEdgeSparseFeature.argtypes = [
            POINTER(_DEEP_GRAPH),
            POINTER(c_int64),
            POINTER(c_int64),
            POINTER(c_int32),
            c_size_t,
            POINTER(c_int32),
            c_size_t,
            _SPARSE_FEATURE_CALLBACKFUNC,
        ]
        self.lib.GetEdgeSparseFeature.restype = c_int32
        self.lib.GetEdgeSparseFeature.errcheck = _ErrCallback(  # type: ignore
            "extract edge sparse features"
        )

        self.lib.GetNodeStringFeature.argtypes = [
            POINTER(_DEEP_GRAPH),
            POINTER(c_int64),
            c_size_t,
            POINTER(c_int32),
            c_size_t,
            POINTER(c_int64),
            _STRING_FEATURE_CALLBACKFUNC,
        ]
        self.lib.GetNodeStringFeature.restype = c_int32
        self.lib.GetNodeStringFeature.errcheck = _ErrCallback(  # type: ignore
            "extract node string features"
        )

        self.lib.GetEdgeStringFeature.argtypes = [
            POINTER(_DEEP_GRAPH),
            POINTER(c_int64),
            POINTER(c_int64),
            POINTER(c_int32),
            c_size_t,
            POINTER(c_int32),
            c_size_t,
            POINTER(c_int64),
            _STRING_FEATURE_CALLBACKFUNC,
        ]
        self.lib.GetEdgeStringFeature.restype = c_int32
        self.lib.GetEdgeStringFeature.errcheck = _ErrCallback(  # type: ignore
            "extract edge string features"
        )

        self.lib.NeighborCount.argtypes = [
            POINTER(_DEEP_GRAPH),
            POINTER(c_int64),
            c_size_t,
            POINTER(c_int32),
            c_size_t,
            POINTER(c_uint64),
        ]
        self.lib.NeighborCount.restype = c_int32
        self.lib.NeighborCount.errcheck = _ErrCallback("get neighbor counts")  # type: ignore

        self.lib.GetNeighbors.argtypes = [
            POINTER(_DEEP_GRAPH),
            POINTER(c_int64),
            c_size_t,
            POINTER(c_int32),
            c_size_t,
            POINTER(c_uint64),
            _NEIGHBORS_CALLBACKFUNC,
        ]
        self.lib.GetNeighbors.restype = c_int32
        self.lib.GetNeighbors.errcheck = _ErrCallback("get neighbors")  # type: ignore

        self.lib.WeightedSampleNeighbor.argtypes = [
            POINTER(_DEEP_GRAPH),
            c_int64,
            POINTER(c_int64),
            c_size_t,
            POINTER(c_int32),
            c_size_t,
            c_size_t,
            POINTER(c_int64),
            POINTER(c_int32),
            POINTER(c_float),
            c_int64,
            c_float,
            c_int32,
        ]
        self.lib.WeightedSampleNeighbor.restype = c_int32
        self.lib.WeightedSampleNeighbor.errcheck = _ErrCallback(  # type: ignore
            "extract sampler neighbors with weights"
        )

        self.lib.UniformSampleNeighbor.argtypes = [
            POINTER(_DEEP_GRAPH),
            c_bool,
            c_int64,
            POINTER(c_int64),
            c_size_t,
            POINTER(c_int32),
            c_size_t,
            c_size_t,
            POINTER(c_int64),
            POINTER(c_int32),
            c_int64,
            c_int32,
        ]
        self.lib.UniformSampleNeighbor.restype = c_int32
        self.lib.UniformSampleNeighbor.errcheck = _ErrCallback(  # type: ignore
            "sample neighbors with uniform distribution"
        )

        self.lib.ResetGraph.argtypes = [POINTER(_DEEP_GRAPH)]
        self.lib.ResetGraph.restype = c_int32
        self.lib.ResetGraph.errcheck = _ErrCallback("reset graph")  # type: ignore

        self.lib.RandomWalk.argtypes = [
            POINTER(_DEEP_GRAPH),
            c_int64,
            c_float,
            c_float,
            c_int64,
            POINTER(c_int64),
            c_size_t,
            POINTER(c_int32),
            c_size_t,
            c_size_t,
            POINTER(c_int64),
        ]
        self.lib.RandomWalk.restype = c_int32
        self.lib.RandomWalk.errcheck = _ErrCallback("random walk")  # type: ignore

        self.lib.GetNodeType.argtypes = [
            POINTER(_DEEP_GRAPH),
            POINTER(c_int64),
            c_size_t,
            POINTER(c_int32),
            c_int32,
        ]
        self.lib.GetNodeType.restype = c_int32
        self.lib.GetNodeType.errcheck = _ErrCallback(  # type: ignore
            "extract node types"
        )

    def node_features(
        self, nodes: np.ndarray, features: np.ndarray, dtype: np.dtype
    ) -> np.ndarray:
        """Retrieve node features.

        Args:
            nodes (np.array): list of nodes
            features (np.array): list of feature ids and sizes: [[feature_0, size_0], ..., [feature_n, size_n]]
            dtype (np.dtype): feature types to extract

        Returns:
            np.array: Features values ordered by node ids first and then by feature ids
        """
        nodes = np.array(nodes, dtype=np.int64)
        features = np.array(features, dtype=np.int32)
        assert features.shape[1] == 2

        result = np.zeros((len(nodes), features[:, 1].sum()), dtype=dtype)
        features_in_bytes = features.copy()
        features_in_bytes *= (1, result.itemsize)
        self.lib.GetNodeFeature(
            self.g_,
            nodes.ctypes.data_as(POINTER(c_int64)),
            c_size_t(len(nodes)),
            features_in_bytes.ctypes.data_as(POINTER(c_int32)),
            c_size_t(len(features_in_bytes)),
            result.ctypes.data_as(POINTER(c_uint8)),
            c_size_t(result.nbytes),
        )

        return result

    def node_sparse_features(
        self, nodes: np.ndarray, features: np.ndarray, dtype: np.dtype
    ) -> Tuple[np.ndarray, np.ndarray, np.ndarray]:
        """Retrieve node sparse features.

        Args:
            nodes (np.array): list of nodes
            features (np.array): list of feature ids
            dtype (np.dtype): feature types to extract

        Returns:
            List[np.ndarray]: List of coordinates for sparse features, with node index as first coordinate. Each list element represents coordinates of a corresponding feature.
            List[np.ndarray]: List of numpy arrays of sparse features values. List items ordered by feature ids passed as input.
            np.array: dimensions of returned sparse features.

        """
        nodes = np.array(nodes, dtype=np.int64)
        features = np.array(features, dtype=np.int32)
        assert len(features.shape) == 1

        py_cb = _SparseFeatureCallback(dtype, features.size)
        self.lib.GetNodeSparseFeature(
            self.g_,
            nodes.ctypes.data_as(POINTER(c_int64)),
            c_size_t(len(nodes)),
            features.ctypes.data_as(POINTER(c_int32)),
            c_size_t(len(features)),
            _SPARSE_FEATURE_CALLBACKFUNC(py_cb),
        )

        return py_cb.indices, py_cb.values, py_cb.dimensions

    def node_string_features(
        self, nodes: np.ndarray, features: np.ndarray, dtype: np.dtype
    ) -> Tuple[np.ndarray, np.ndarray]:
        """Retrieve node string features, i.e. each feature has variable length.

        Args:
            nodes (np.array): list of nodes
            features (np.array): list of feature ids
            dtype (np.dtype): feature types to extract

        Returns:
            np.array: dimensions of returned features (#nodes, #features)
            np.array: feature values
        """
        nodes = np.array(nodes, dtype=np.int64)
        features = np.array(features, dtype=np.int32)
        assert len(features.shape) == 1
        dimensions = np.zeros((nodes.size, features.size), dtype=np.int64)
        py_cb = _StringFeatureCallback(dtype)

        self.lib.GetNodeStringFeature(
            self.g_,
            nodes.ctypes.data_as(POINTER(c_int64)),
            c_size_t(len(nodes)),
            features.ctypes.data_as(POINTER(c_int32)),
            c_size_t(len(features)),
            dimensions.ctypes.data_as(POINTER(c_int64)),
            _STRING_FEATURE_CALLBACKFUNC(py_cb),
        )

        return py_cb.values, dimensions // py_cb.values.itemsize

    def edge_features(
        self,
        edge_src: np.ndarray,
        edge_dst: np.ndarray,
        edge_tp: np.ndarray,
        features: np.ndarray,
        dtype: np.dtype,
    ) -> np.ndarray:
        """Retrieve edge features.

        Args:
            edges_src (np.array): array of edge source node_ids
            edges_dst (np.array): array of edge destination node_ids
            edges_tp (np.array): array of edge types
             features (np.array): list of feature ids and sizes: [[feature_0, size_0], ..., [feature_n, size_n]]
            dtype (np.dtype): list of corresponding feature dimensions

        Returns:
            np.array: Features values ordered by edge ids first and then by feature ids
        """
        assert len(edge_src) == len(edge_dst)
        assert len(edge_src) == len(edge_tp)

        edge_src = np.array(edge_src, dtype=np.int64)
        edge_dst = np.array(edge_dst, dtype=np.int64)
        edge_tp = np.array(edge_tp, dtype=np.int32)
        features = np.array(features, dtype=np.int32)
        assert features.shape[1] == 2

        result = np.zeros((len(edge_src), features[:, 1].sum()), dtype=dtype)
        features_in_bytes = features.copy()
        features_in_bytes *= (1, result.itemsize)

        self.lib.GetEdgeFeature(
            self.g_,
            edge_src.ctypes.data_as(POINTER(c_int64)),
            edge_dst.ctypes.data_as(POINTER(c_int64)),
            edge_tp.ctypes.data_as(POINTER(c_int32)),
            c_size_t(len(edge_src)),
            features_in_bytes.ctypes.data_as(POINTER(c_int32)),
            c_size_t(len(features)),
            result.ctypes.data_as(POINTER(c_uint8)),
            c_size_t(result.nbytes),
        )

        return result

    def edge_sparse_features(
        self,
        edge_src: np.ndarray,
        edge_dst: np.ndarray,
        edge_tp: np.ndarray,
        features: np.ndarray,
        dtype: np.dtype,
    ) -> Tuple[np.ndarray, np.ndarray, np.ndarray]:
        """Retrieve edge sparse features.

        Args:
            edges_src (np.array): array of edge source node_ids
            edges_dst (np.array): array of edge destination node_ids
            edges_tp (np.array): array of edge types
            features (np.array): list of feature ids
            dtype (np.dtype): Feature type as numpy array type.

        Returns:
            List[np.ndarray]: List of coordinates for sparse features, with edge index as first coordinate. Each list element represents coordinates of a corresponding feature.
            List[np.ndarray]: List of numpy arrays of sparse features values. List items ordered by feature ids passed as input.
            np.array: dimensions of returned sparse features.
        """
        assert len(edge_src) == len(edge_dst)
        assert len(edge_src) == len(edge_tp)
        assert len(features.shape) == 1

        edge_src = np.array(edge_src, dtype=np.int64)
        edge_dst = np.array(edge_dst, dtype=np.int64)
        edge_tp = np.array(edge_tp, dtype=np.int32)
        features = np.array(features, dtype=np.int32)
        py_cb = _SparseFeatureCallback(dtype, features.size)

        self.lib.GetEdgeSparseFeature(
            self.g_,
            edge_src.ctypes.data_as(POINTER(c_int64)),
            edge_dst.ctypes.data_as(POINTER(c_int64)),
            edge_tp.ctypes.data_as(POINTER(c_int32)),
            c_size_t(len(edge_src)),
            features.ctypes.data_as(POINTER(c_int32)),
            c_size_t(len(features)),
            _SPARSE_FEATURE_CALLBACKFUNC(py_cb),
        )

        return py_cb.indices, py_cb.values, py_cb.dimensions

    def edge_string_features(
        self,
        edge_src: np.ndarray,
        edge_dst: np.ndarray,
        edge_tp: np.ndarray,
        features: np.ndarray,
        dtype: np.dtype,
    ) -> Tuple[np.ndarray, np.ndarray]:
        """Retrieve edge string features.

        Args:
            edges_src (np.array): array of edge source node_ids
            edges_dst (np.array): array of edge destination node_ids
            edges_tp (np.array): array of edge types
            features (np.array): list of feature ids
            dtype (np.dtype): Feature type as numpy array type.

        Returns:
            np.array: dimensions of returned features (#edges, #features)
            np.array: feature values
        """
        assert len(edge_src) == len(edge_dst)
        assert len(edge_src) == len(edge_tp)

        edge_src = np.array(edge_src, dtype=np.int64)
        edge_dst = np.array(edge_dst, dtype=np.int64)
        edge_tp = np.array(edge_tp, dtype=np.int32)
        features = np.array(features, dtype=np.int32)
        assert len(features.shape) == 1

        dimensions = np.zeros((edge_src.size, features.size), dtype=np.int64)
        py_cb = _StringFeatureCallback(dtype)

        self.lib.GetEdgeStringFeature(
            self.g_,
            edge_src.ctypes.data_as(POINTER(c_int64)),
            edge_dst.ctypes.data_as(POINTER(c_int64)),
            edge_tp.ctypes.data_as(POINTER(c_int32)),
            c_size_t(len(edge_src)),
            features.ctypes.data_as(POINTER(c_int32)),
            c_size_t(len(features)),
            dimensions.ctypes.data_as(POINTER(c_int64)),
            _STRING_FEATURE_CALLBACKFUNC(py_cb),
        )

        return py_cb.values, dimensions // py_cb.values.itemsize

    def neighbor_counts(
        self, nodes: np.ndarray, edge_types: Union[List[int], int]
    ) -> np.ndarray:
        """Retrieve degree of node with satisfying edge types.

        Args:
            nodes -- array of nodes to select neighbors
            edge_types -- type of edges to use for selection.

        Returns:
            np.ndarray: neighbor count
        """
        nodes = np.array(nodes, dtype=np.int64)
        edge_types = _make_sorted_list(edge_types)
        TypeArray = c_int32 * len(edge_types)
        etypes_arr = TypeArray(*edge_types)
        counts = np.empty(len(nodes), dtype=np.uint64)

        self.lib.NeighborCount(
            self.g_,
            nodes.ctypes.data_as(POINTER(c_int64)),
            nodes.size,
            etypes_arr,
            len(edge_types),
            counts.ctypes.data_as(POINTER(c_uint64)),
        )

        return counts

    def neighbors(
        self, nodes: np.ndarray, edge_types: Union[List[int], int]
    ) -> Tuple[np.ndarray, np.ndarray, np.ndarray, np.ndarray]:
        """
        Full list of node neighbors.

        nodes -- array of nodes to select neighbors
        edge_types -- type of edges to use for selection.

        Returns a tuple of numpy arrays:
        -- neighbor ids per node, a one dimensional list of node ids
           concatenated in the same order as input nodes.
        -- weights for every neighbor, a one dimensional array
           of neighbor weights concatenated in the same order as input nodes.
        -- types of every neighbor.
        -- neighbor counts per node, with the shape [len(nodes)]
        """
        nodes = np.array(nodes, dtype=np.int64)
        edge_types = _make_sorted_list(edge_types)
        TypeArray = c_int32 * len(edge_types)
        etypes_arr = TypeArray(*edge_types)
        result_counts = np.empty(len(nodes), dtype=np.uint64)

        py_cb = _NeighborsCallback()
        self.lib.GetNeighbors(
            self.g_,
            nodes.ctypes.data_as(POINTER(c_int64)),
            nodes.size,
            etypes_arr,
            len(edge_types),
            result_counts.ctypes.data_as(POINTER(c_uint64)),
            _NEIGHBORS_CALLBACKFUNC(py_cb),
        )

        return py_cb.node_ids, py_cb.weights, py_cb.edge_types, result_counts

    def weighted_sample_neighbors(
        self,
        nodes: np.ndarray,
        edge_types: Union[List[int], int],
        count: int = 10,
        default_node: int = -1,
        default_weight: float = 0.0,
        default_edge_type: int = -1,
        seed: Optional[int] = None,
    ) -> Tuple[np.ndarray, np.ndarray, np.ndarray]:
        """Randomly sample neighbor nodes based on their weights(edge connecting 2 nodes).

        Args:
            nodes (np.array): list of nodes to sample neighbors from.
            edge_types (Union[List[int], int]): types of edges for neighbors selection.
            count (int, optional): Number of neighbors to sample. Defaults to 10.
            default_node (int, optional): Value to use if a node doesn't have neighbors. Defaults to -1.
            default_weight (float, optional): Weight to use for missing neighbors. Defaults to 0.0.
            seed (int, optional): Seed value for random samplers. Defaults to random.getrandbits(64).

        Returns:
            Tuple[np.ndarray, np.ndarray, np.ndarray]: a tuple of neighbor nodes, edge weights and types connecting them.
        """
        nodes = np.array(nodes, dtype=np.int64)
        edge_types = _make_sorted_list(edge_types)
        TypeArray = c_int32 * len(edge_types)
        etypes_arr = TypeArray(*edge_types)
        result_nodes = np.full((len(nodes), count), default_node, dtype=np.int64)
        result_types = np.full((len(nodes), count), default_edge_type, dtype=np.int32)
        result_weights = np.full((len(nodes), count), default_weight, dtype=np.float32)
        self.lib.WeightedSampleNeighbor(
            self.g_,
            c_int64(seed if seed is not None else random.getrandbits(64)),
            nodes.ctypes.data_as(POINTER(c_int64)),
            c_size_t(nodes.size),
            etypes_arr,
            c_size_t(len(edge_types)),
            c_size_t(count),
            result_nodes.ctypes.data_as(POINTER(c_int64)),
            result_types.ctypes.data_as(POINTER(c_int32)),
            result_weights.ctypes.data_as(POINTER(c_float)),
            c_int64(default_node),
            c_float(default_weight),
            c_int32(default_edge_type),
        )
        return result_nodes, result_weights, result_types

    def uniform_sample_neighbors(
        self,
        without_replacement: bool,
        nodes: np.ndarray,
        edge_types: Union[List[int], int],
        count: int = 10,
        default_node: int = -1,
        default_type: int = -1,
        seed: Optional[int] = None,
    ) -> Tuple[np.ndarray, np.ndarray]:
        """Randomly sample neighbor nodes irrespectively of their weights.

        Args:
            without_replacement (bool): flag to replace selected neighbors from the population pool.
            nodes (np.array): list of nodes to sample neighbors from.
            edge_types (Union[List[int], int]): types of edges for neighbors selection.
            count (int, optional): Number of neighbors to sample. Defaults to 10.
            default_node (int, optional): Value to use if a node doesn't have neighbors. Defaults to -1.
            default_type (int, optional): Edge type to use for missing neighbors. Defaults to 0.
            seed (int, optional): Seed value for random samplers. Defaults to random.getrandbits(64).

        Returns:
            Tuple[np.ndarray, np.ndarray]: a tuple of neighbor nodes and types connecting them.
        """
        nodes = np.array(nodes, dtype=np.int64)
        edge_types = _make_sorted_list(edge_types)

        TypeArray = c_int32 * len(edge_types)
        etypes_arr = TypeArray(*edge_types)
        result_nodes = np.full((len(nodes), count), default_node, dtype=np.int64)
        result_types = np.full((len(nodes), count), default_type, dtype=np.int32)
        self.lib.UniformSampleNeighbor(
            self.g_,
            c_bool(without_replacement),
            c_int64(seed if seed is not None else random.getrandbits(64)),
            nodes.ctypes.data_as(POINTER(c_int64)),
            c_size_t(nodes.size),
            etypes_arr,
            c_size_t(len(edge_types)),
            c_size_t(count),
            result_nodes.ctypes.data_as(POINTER(c_int64)),
            result_types.ctypes.data_as(POINTER(c_int32)),
            c_int64(default_node),
            c_int32(default_type),
        )

        return result_nodes, result_types

    def reset(self):
        """Reset graph and unload it from memory."""
        self.lib.ResetGraph(self.g_)
        self.path.reset()

    def get_node_type_count(self, types: List[int]) -> int:
        """Return the number of nodes of specified types."""
        assert len(types) > 0
        result = 0
        for t in set(types):
            if t >= 0 and t < self.meta.node_type_count:
                result += self.meta.node_count_per_type[t]
        return result

    def get_edge_type_count(self, types: List[int]) -> int:
        """Return the number of edges of specified types."""
        assert len(types) > 0
        result = 0
        for t in set(types):
            if t >= 0 and t < self.meta.edge_type_count:
                result += self.meta.edge_count_per_type[t]
        return result

    def random_walk(
        self,
        node_ids: np.ndarray,
        edge_types: Union[List[int], int],
        walk_len: int,
        p: float,
        q: float,
        default_node: int = -1,
        seed: Optional[int] = None,
    ) -> np.ndarray:
        """
        Sample nodes via random walk.

        node_ids: starting nodes
        edge_types (Union[List[int], int]): types of edges for neighbors selection.
        walk_len: number of steps to make
        p: return parameter, 1/p is unnormalized probability to return to a parent node
        q: in-out parameter, 1/q is unnormalized probability to select a neighbor not connected to a parent
        nodes connected to both a parent and a current node will be selected with unnormalized probability 1.
        default_node: default node id if a neighbor cannot be retrieved
        seed: seed to feed random generator
        Returns starting and neighbor nodes visited during the walk
        """
        node_ids = np.array(node_ids, dtype=np.int64)
        edge_types = _make_sorted_list(edge_types)

        TypeArray = c_int32 * len(edge_types)
        etypes_arr = TypeArray(*edge_types)
        result_nodes = np.empty((len(node_ids), walk_len + 1), dtype=np.int64)
        self.lib.RandomWalk(
            self.g_,
            c_int64(random.getrandbits(64) if seed is None else seed),
            c_float(p),
            c_float(q),
            c_int64(default_node),
            node_ids.ctypes.data_as(POINTER(c_int64)),
            c_size_t(node_ids.size),
            etypes_arr,
            c_size_t(len(edge_types)),
            c_size_t(walk_len),
            result_nodes.ctypes.data_as(POINTER(c_int64)),
        )

        return result_nodes

    def node_types(self, nodes: np.ndarray, default_type: int) -> np.ndarray:
        """Retrieve node types.

        Args:
            nodes (np.array): list of nodes
            default_type (int): default value to use for nodes not found in the graph

        Returns:
            np.array: types of the input nodes
        """
        nodes = np.array(nodes, dtype=np.int64)
        result = np.empty(len(nodes), dtype=np.int32)
        self.lib.GetNodeType(
            self.g_,
            nodes.ctypes.data_as(POINTER(c_int64)),
            c_size_t(len(nodes)),
            result.ctypes.data_as(POINTER(c_int32)),
            c_int32(default_type),
        )

        return result


class DistributedGraph(MemoryGraph):
    """Client for distributed graph."""

    def __init__(
        self,
        servers: List[str],
        ssl_cert: str = None,
        num_threads: int = None,
        num_cq_per_thread: int = None,
<<<<<<< HEAD
        delayed_start: bool = False
=======
        delayed_start: bool = False,
>>>>>>> c6014139
    ):
        """Create a client to work with a graph in a distributed mode.

        Args:
            servers (List[str]): List of server hostnames to connect to.
            ssl_cert (str, optional): Certificates to use for connection if needed. Defaults to None.
            delayed_start (bool, optional=False): Delay start of GE until after re-serialize.
        """
<<<<<<< HEAD
        self._init_args = (servers, ssl_cert, num_threads, num_cq_per_thread)
=======
        self._init_args = (servers, ssl_cert, num_threads, num_cq_per_thread)  # type: ignore
>>>>>>> c6014139
        if delayed_start:
            return

        assert len(servers) > 0
        self.g_ = _DEEP_GRAPH()
        self.lib = _get_c_lib()

        self.lib.CreateRemoteClient.argtypes = [
            POINTER(_DEEP_GRAPH),
            c_char_p,
            POINTER(c_char_p),
            c_size_t,
            c_char_p,
            c_size_t,
            c_size_t,
        ]

        ServersArray = c_char_p * len(servers)
        pointers = ServersArray()
        for i, path in enumerate(servers):
            pointers[i] = c_char_p(bytes(path, "utf-8"))

        self.lib.CreateRemoteClient.errcheck = _ErrCallback(  # type: ignore
            "initialize remote client"
        )
        if num_threads is None:
            if platform.system() == "Linux":
                num_threads = max(len(os.sched_getaffinity(0)), 1)  # type: ignore
            else:
                num_threads = 1
        if num_cq_per_thread is None:
            num_cq_per_thread = 1

        with tempfile.TemporaryDirectory() as meta_dir:
            self.lib.CreateRemoteClient(
                byref(self.g_),
                c_char_p(bytes(str(meta_dir), "utf-8")),
                pointers,
                c_size_t(len(pointers)),
                c_char_p(bytes(ssl_cert, "utf-8")) if ssl_cert is not None else None,
                c_size_t(num_threads),
                c_size_t(num_cq_per_thread),
            )
            self.meta = Meta(meta_dir)
            # Keep an empty object to avoid ifs
            self.path = GraphPath("")

        super()._describe_clib_functions()

    def __del__(self):
        self.lib.DeleteRemoteClient.errcheck = _ErrCallback(  # type: ignore
            "delete remote client"
        )
        self.lib.DeleteRemoteClient(byref(self.g_))



class NodeSampler:
    """Sampler to fetch nodes from a graph."""

    def __init__(self, g: MemoryGraph, types: Union[List, int], kind: str = "weighted"):
        """Create sampler from the graph.

        Args:
            g (MemoryGraph): graph to use for sampling.
            types (Union[List, int]): node types to sample.
            kind (str, optional): sampling strategy. Defaults to "weighted".
        """
        self._init_args = (g, types, kind)

        if isinstance(types, int) and types == -1:
            types = []
            for tp in range(g.meta.node_type_count):
                types.append(tp)

        if isinstance(types, int):
            types = [types]

        types = _make_sorted_list(types)
        assert isinstance(types, List)

        types = list(
            filter(
                lambda tp: tp >= 0
                and tp < g.meta.node_type_count
                and g.meta.node_count_per_type[tp] > 0,
                types,
            )
        )

        assert (
            len(types) > 0
        ), "Sampler doesn't have any nodes to select from the graph. Check graph.node_count_by_type to inspect node counts"

        self.types = types
        self.ns_ = _DEEP_GRAPH()
        self.graph = g
        self.lib = g.lib

        sampler_func = {
            "weighted": self.lib.CreateWeightedNodeSampler,
            "uniform": self.lib.CreateUniformNodeSampler,
            "withoutreplacement": self.lib.CreateUniformNodeSamplerWithoutReplacement,
        }

        sampler_func[kind].argtypes = [
            POINTER(_DEEP_GRAPH),
            POINTER(_DEEP_GRAPH),
            c_size_t,
            POINTER(c_int32),
        ]
        sampler_func[kind].restype = c_int32
        sampler_func[kind].errcheck = _ErrCallback(  # type: ignore
            "create node sampler"
        )

        TypeArray = c_int32 * len(types)
        types_array = TypeArray(*types)
        sampler_func[kind](
            byref(self.graph.g_), byref(self.ns_), len(types), types_array
        )
        self._describe_clib_functions()

    def _describe_clib_functions(self):
        self.lib.SampleNodes.argtypes = [
            POINTER(_DEEP_GRAPH),
            c_int64,
            c_size_t,
            POINTER(c_int64),
            POINTER(c_int32),
        ]
        self.lib.SampleNodes.restype = c_int32
        self.lib.SampleNodes.errcheck = _ErrCallback("sample nodes")  # type: ignore

        self.lib.ResetSampler.argtypes = [POINTER(_DEEP_GRAPH)]
        self.lib.ResetSampler.restype = c_int32
        self.lib.ResetSampler.errcheck = _ErrCallback(  # type: ignore
            "reset node sampler"
        )

<<<<<<< HEAD
=======
    def __del__(self):
        """Delete node sampler."""
        self.lib.DeleteSampler.errcheck = _ErrCallback("delete samper")  # type: ignore
        self.lib.DeleteSampler(byref(self.ns_))

>>>>>>> c6014139
    def __reduce__(self):
        """Serialize object."""
        class_fn = type(self)

<<<<<<< HEAD
        print("REDUCE NS")

        def deserializer(*args):
            print("UNREDUCE NS")
=======
        def deserializer(*args):
>>>>>>> c6014139
            return class_fn(*args)

        return deserializer, self._init_args

    def sample(
        self, size: int, seed: Optional[int] = None
    ) -> Tuple[np.ndarray, np.ndarray]:
        """Perform sampling.

        Args:
            size (int): number of nodes to sample.
            seed (int, optional): seed value to use for sampling. Defaults to random.getrandbits(64).

        Returns:
            Tuple[np.ndarray, np.ndarray]: a tuple of nodes and their corresponding types.
        """
        result_nodes = np.empty(size, dtype=np.int64)
        result_types = np.empty(size, dtype=np.int32)

        self.lib.SampleNodes(
            self.ns_,
            c_int64(seed if seed is not None else random.getrandbits(64)),
            c_size_t(size),
            result_nodes.ctypes.data_as(POINTER(c_int64)),
            result_types.ctypes.data_as(POINTER(c_int32)),
        )

        return (result_nodes, result_types)

    def reset(self):
        """Reset sampler and free memory/disconnect from servers."""
        self.lib.ResetSampler(self.ns_)


class EdgeSampler:
    """Sampler to fetch edges from a graph."""

    def __init__(
        self, g: MemoryGraph, types: Union[List[int], int], kind: str = "weighted"
    ):
        """Create sampler from the graph.

        Args:
            g (MemoryGraph): graph to use for sampling.
            types (Union[List, int]): edge types to sample.
            kind (str, optional): sampling strategy. Defaults to "weighted".
        """
        self._init_args = (g, types, kind)

        if isinstance(types, int) and types == -1:
            types = []
            for tp in range(g.meta.edge_type_count):
                types.append(tp)

        types = _make_sorted_list(types)
        assert isinstance(types, List)

        types = list(
            filter(
                lambda tp: tp >= 0
                and tp < g.meta.edge_type_count
                and g.meta.edge_count_per_type[tp] > 0,
                types,
            )
        )

        assert (
            len(types) > 0
        ), "Sampler doesn't have any edges to select from the graph. Check graph.edge_count_per_type to inspect edge counts"
        assert isinstance(types, List)
        self.types = types
        self.es_ = _DEEP_GRAPH()
        self.graph = g
        self.lib = g.lib
        sampler_func = {
            "weighted": self.lib.CreateWeightedEdgeSampler,
            "uniform": self.lib.CreateUniformEdgeSampler,
            "withoutreplacement": self.lib.CreateUniformEdgeSamplerWithoutReplacement,
        }
        sampler_func[kind].argtypes = [
            POINTER(_DEEP_GRAPH),
            POINTER(_DEEP_GRAPH),
            c_size_t,
            POINTER(c_int32),
        ]
        sampler_func[kind].restype = c_int32
        sampler_func[kind].errcheck = _ErrCallback(  # type: ignore
            "create edge sampler"
        )
        sampler_func[kind].restype = c_int32
        TypeArray = c_int32 * len(types)
        types_array = TypeArray(*types)
        sampler_func[kind](
            byref(self.graph.g_), byref(self.es_), len(types), types_array
        )
        self._describe_clib_functions()

    def _describe_clib_functions(self):
        self.lib.SampleEdges.argtypes = [
            POINTER(_DEEP_GRAPH),
            c_int64,
            c_size_t,
            POINTER(c_int64),
            POINTER(c_int64),
            POINTER(c_int32),
        ]
        self.lib.SampleEdges.restype = c_int32
        self.lib.SampleEdges.errcheck = _ErrCallback("sample edges")  # type: ignore

        self.lib.ResetSampler.argtypes = [POINTER(_DEEP_GRAPH)]
        self.lib.ResetSampler.restype = c_int32
        self.lib.ResetSampler.errcheck = _ErrCallback(
            "reset edge sampler"
        )  # type: ignore

<<<<<<< HEAD
=======
    def __del__(self):
        """Delete edge sampler."""
        self.lib.DeleteSampler.errcheck = _ErrCallback("delete samper")  # type: ignore
        self.lib.DeleteSampler(byref(self.es_))

>>>>>>> c6014139
    def __reduce__(self):
        """Serialize object."""
        class_fn = type(self)

<<<<<<< HEAD
        print("REDUCE ES")

        def deserializer(*args):
            print("UNREDUCE ES")
=======
        def deserializer(*args):
>>>>>>> c6014139
            return class_fn(*args)

        return deserializer, self._init_args

    def sample(
        self, size: int, seed: Optional[int] = None
    ) -> Tuple[np.ndarray, np.ndarray, np.ndarray]:
        """Perform sampling.

        Args:
            size (int): number of edges to sample.
            seed (int, optional): seed value to use for sampling. Defaults to random.getrandbits(64).

        Returns:
            Tuple[np.ndarray, np.ndarray]: a tuple of source, destination nodes for edges and their corresponding types.
        """
        result_src = np.empty(size, dtype=np.int64)
        result_dst = np.empty(size, dtype=np.int64)
        result_types = np.empty(size, dtype=np.int32)

        self.lib.SampleEdges(
            self.es_,
            c_int64(seed if seed is not None else random.getrandbits(64)),
            c_size_t(size),
            result_src.ctypes.data_as(POINTER(c_int64)),
            result_dst.ctypes.data_as(POINTER(c_int64)),
            result_types.ctypes.data_as(POINTER(c_int32)),
        )

        return (result_src, result_dst, result_types)

    def reset(self):
        """Reset sampler and free memory/disconnect from servers."""
        self.lib.ResetSampler(self.es_)<|MERGE_RESOLUTION|>--- conflicted
+++ resolved
@@ -168,9 +168,6 @@
                 if stream = True and libhdfs present, stream data directly to memory -- see docs/advanced/hdfs.md for setup and usage.
             delayed_start (bool, default=False): Delay loading graph engine until after serialization reduce.
         """
-<<<<<<< HEAD
-        self._init_args = (path, partitions, storage_type, config_path, stream)
-=======
         self._init_args = (meta_path, partitions, storage_type, config_path, stream)
 
         if partitions is None:
@@ -184,7 +181,6 @@
                 partitions_with_path.append((p[0], p[1]))
             else:
                 assert False, f"Unrecognized type for partition {p}"
->>>>>>> c6014139
 
         self.seed = datetime.now()
         self.path = (
@@ -234,8 +230,6 @@
         )
         self._describe_clib_functions()
 
-<<<<<<< HEAD
-=======
     def __del__(self):
         """Delete graph engine client."""
         if hasattr(self, "lib"):
@@ -244,19 +238,14 @@
             )
             self.lib.DeleteClient(byref(self.g_))
 
->>>>>>> c6014139
     def __reduce__(self):
         """Serialize object."""
         class_fn = type(self)
 
-<<<<<<< HEAD
-        #print("REDUCE GE")
+        # print("REDUCE GE")
 
         def deserializer(*args):
-            #print("UNREDUCE GE")
-=======
-        def deserializer(*args):
->>>>>>> c6014139
+            # print("UNREDUCE GE")
             return class_fn(*args)
 
         return deserializer, self._init_args
@@ -941,11 +930,7 @@
         ssl_cert: str = None,
         num_threads: int = None,
         num_cq_per_thread: int = None,
-<<<<<<< HEAD
-        delayed_start: bool = False
-=======
         delayed_start: bool = False,
->>>>>>> c6014139
     ):
         """Create a client to work with a graph in a distributed mode.
 
@@ -954,11 +939,7 @@
             ssl_cert (str, optional): Certificates to use for connection if needed. Defaults to None.
             delayed_start (bool, optional=False): Delay start of GE until after re-serialize.
         """
-<<<<<<< HEAD
-        self._init_args = (servers, ssl_cert, num_threads, num_cq_per_thread)
-=======
         self._init_args = (servers, ssl_cert, num_threads, num_cq_per_thread)  # type: ignore
->>>>>>> c6014139
         if delayed_start:
             return
 
@@ -1009,11 +990,11 @@
         super()._describe_clib_functions()
 
     def __del__(self):
+        """Delete client."""
         self.lib.DeleteRemoteClient.errcheck = _ErrCallback(  # type: ignore
             "delete remote client"
         )
         self.lib.DeleteRemoteClient(byref(self.g_))
-
 
 
 class NodeSampler:
@@ -1099,26 +1080,19 @@
             "reset node sampler"
         )
 
-<<<<<<< HEAD
-=======
     def __del__(self):
         """Delete node sampler."""
         self.lib.DeleteSampler.errcheck = _ErrCallback("delete samper")  # type: ignore
         self.lib.DeleteSampler(byref(self.ns_))
 
->>>>>>> c6014139
     def __reduce__(self):
         """Serialize object."""
         class_fn = type(self)
 
-<<<<<<< HEAD
         print("REDUCE NS")
 
         def deserializer(*args):
             print("UNREDUCE NS")
-=======
-        def deserializer(*args):
->>>>>>> c6014139
             return class_fn(*args)
 
         return deserializer, self._init_args
@@ -1234,26 +1208,19 @@
             "reset edge sampler"
         )  # type: ignore
 
-<<<<<<< HEAD
-=======
     def __del__(self):
         """Delete edge sampler."""
         self.lib.DeleteSampler.errcheck = _ErrCallback("delete samper")  # type: ignore
         self.lib.DeleteSampler(byref(self.es_))
 
->>>>>>> c6014139
     def __reduce__(self):
         """Serialize object."""
         class_fn = type(self)
 
-<<<<<<< HEAD
         print("REDUCE ES")
 
         def deserializer(*args):
             print("UNREDUCE ES")
-=======
-        def deserializer(*args):
->>>>>>> c6014139
             return class_fn(*args)
 
         return deserializer, self._init_args
